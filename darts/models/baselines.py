--- conflicted
+++ resolved
@@ -5,10 +5,7 @@
 A collection of simple benchmark models.
 """
 
-<<<<<<< HEAD
-from typing import Optional, List
-=======
->>>>>>> 8d2b2fc1
+from typing import List
 import numpy as np
 
 from .forecasting_model import ForecastingModel, UnivariateForecastingModel
